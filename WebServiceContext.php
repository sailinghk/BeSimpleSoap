--- conflicted
+++ resolved
@@ -27,12 +27,6 @@
  */
 class WebServiceContext
 {
-<<<<<<< HEAD
-    private $requestHeaderMessageBinder;
-    private $requestMessageBinder;
-    private $responseMessageBinder;
-=======
->>>>>>> 33165ce8
     private $typeRepository;
     private $converterRepository;
 
@@ -44,21 +38,10 @@
     private $serviceBinder;
     private $serverFactory;
 
-<<<<<<< HEAD
-    public function __construct(LoaderInterface $loader, DumperInterface $dumper, MessageBinderInterface $requestHeaderMessageBinder, MessageBinderInterface $requestMessageBinder, MessageBinderInterface $responseMessageBinder, TypeRepository $typeRepository, ConverterRepository $converterRepository, array $options) {
-        $this->loader         = $loader;
-        $this->wsdlFileDumper = $dumper;
-
-        $this->requestHeaderMessageBinder  = $requestHeaderMessageBinder;
-        $this->requestMessageBinder        = $requestMessageBinder;
-        $this->responseMessageBinder       = $responseMessageBinder;
-
-=======
     public function __construct(LoaderInterface $loader, DumperInterface $dumper, TypeRepository $typeRepository, ConverterRepository $converterRepository, array $options) {
         $this->loader         = $loader;
         $this->wsdlFileDumper = $dumper;
 
->>>>>>> 33165ce8
         $this->typeRepository      = $typeRepository;
         $this->converterRepository = $converterRepository;
 
@@ -102,15 +85,12 @@
     public function getServiceBinder()
     {
         if (null === $this->serviceBinder) {
-<<<<<<< HEAD
-            $this->serviceBinder = new ServiceBinder($this->getServiceDefinition(), $this->requestHeaderMessageBinder, $this->requestMessageBinder, $this->responseMessageBinder);
-=======
             $this->serviceBinder = new ServiceBinder(
                 $this->getServiceDefinition(),
+                new $this->options['binder_request_header_class'](),
                 new $this->options['binder_request_class'](),
                 new $this->options['binder_response_class']()
             );
->>>>>>> 33165ce8
         }
 
         return $this->serviceBinder;
