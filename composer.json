{
    "name": "besimple/soap",
    "type": "library",
    "description": "Build and consume SOAP and WSDL based web services",
    "keywords": ["soap"],
    "homepage": "http://besim.pl",
    "license": "MIT",
    "authors": [
        {
            "name": "Francis Besset",
            "email": "francis.besset@gmail.com"
        },
        {
            "name": "Christian Kerl",
            "email": "christian-kerl@web.de"
        },
        {
            "name": "Andreas Schamberger",
            "email": "mail@andreass.net"
        }
    ],
    "require": {
        "php": ">=5.3.0",
        "ext-soap": "*",
        "ext-curl": "*",
        "ass/xmlsecurity": "~1.0",
        "symfony/framework-bundle": "~2.0",
<<<<<<< HEAD
        "zendframework/zend-mime": "2.1.*"
=======
        "symfony/twig-bundle": "~2.0",
        "zendframework/zend-mail": "2.1.*",
        "zendframework/zend-mime": "2.1.*",
        "zendframework/zend-soap": "2.1.*"
>>>>>>> 6a666101
    },
    "replace": {
        "besimple/soap-bundle": "self.version",
        "besimple/soap-client": "self.version",
        "besimple/soap-common": "self.version",
        "besimple/soap-server": "self.version",
        "besimple/soap-wsdl":   "self.version"
    },
    "require-dev": {
        "ext-mcrypt": "*",
        "mikey179/vfsStream": "dev-master",
        "symfony/filesystem": "~2.3",
        "symfony/process": "~2.3"
    },
    "autoload": {
        "psr-0": { "BeSimple\\": "src/" }
    },
    "minimum-stability": "dev",
    "extra": {
        "branch-alias": {
            "dev-master": "0.2-dev"
        }
    }
}<|MERGE_RESOLUTION|>--- conflicted
+++ resolved
@@ -25,14 +25,8 @@
         "ext-curl": "*",
         "ass/xmlsecurity": "~1.0",
         "symfony/framework-bundle": "~2.0",
-<<<<<<< HEAD
+        "symfony/twig-bundle": "~2.0",
         "zendframework/zend-mime": "2.1.*"
-=======
-        "symfony/twig-bundle": "~2.0",
-        "zendframework/zend-mail": "2.1.*",
-        "zendframework/zend-mime": "2.1.*",
-        "zendframework/zend-soap": "2.1.*"
->>>>>>> 6a666101
     },
     "replace": {
         "besimple/soap-bundle": "self.version",
