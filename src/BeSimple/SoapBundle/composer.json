{
    "name": "besimple/soap-bundle",
    "type": "symfony-bundle",
    "description": "Build and consume SOAP and WSDL based web services with Symfony2",
    "keywords": [ "soap", "soap-bundle" ],
    "homepage": "https://github.com/BeSimple/BeSimpleSoapBundle",
    "license": "MIT",
    "authors": [
        {
            "name": "Francis Besset",
            "email": "francis.besset@gmail.com"
        },
        {
            "name": "Christian Kerl",
            "email": "christian-kerl@web.de"
        },
        {
            "name": "Andreas Schamberger",
            "email": "mail@andreass.net"
        }
    ],
    "require": {
        "php": ">=5.3.0",
        "ext-soap": "*",
        "besimple/soap-common": "0.2.*",
        "besimple/soap-wsdl": "0.2.*",
        "ass/xmlsecurity": "~1.0",
<<<<<<< HEAD
        "zendframework/zend-mime": "2.1.*",
        "symfony/framework-bundle": "~2.0"
=======
        "symfony/framework-bundle": "~2.0",
        "symfony/twig-bundle": "~2.0",
        "zendframework/zend-mail": "2.1.*",
        "zendframework/zend-mime": "2.1.*",
        "zendframework/zend-soap": "2.1.*"
>>>>>>> 6a666101
    },
    "suggest": {
        "besimple/soap-client": "0.2.*",
        "besimple/soap-server": "0.2.*"
    },
    "autoload": {
        "psr-0": { "BeSimple\\SoapBundle": "" }
    },
    "target-dir": "BeSimple/SoapBundle",
    "minimum-stability": "dev",
    "extra": {
        "branch-alias": {
            "dev-master": "0.2-dev"
        }
    }
}<|MERGE_RESOLUTION|>--- conflicted
+++ resolved
@@ -25,16 +25,9 @@
         "besimple/soap-common": "0.2.*",
         "besimple/soap-wsdl": "0.2.*",
         "ass/xmlsecurity": "~1.0",
-<<<<<<< HEAD
-        "zendframework/zend-mime": "2.1.*",
-        "symfony/framework-bundle": "~2.0"
-=======
         "symfony/framework-bundle": "~2.0",
         "symfony/twig-bundle": "~2.0",
-        "zendframework/zend-mail": "2.1.*",
-        "zendframework/zend-mime": "2.1.*",
-        "zendframework/zend-soap": "2.1.*"
->>>>>>> 6a666101
+        "zendframework/zend-mime": "2.1.*"
     },
     "suggest": {
         "besimple/soap-client": "0.2.*",
