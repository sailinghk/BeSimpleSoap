language: php

php:
  - 5.3
  - 5.4
  - 5.5

env:
  - SYMFONY_VERSION=2.0.*
  - SYMFONY_VERSION=2.1.*
  - SYMFONY_VERSION=2.2.*
  - SYMFONY_VERSION=2.3.*
  - SYMFONY_VERSION=dev-master

before_script:
<<<<<<< HEAD
  - composer require symfony/http-foundation:${SYMFONY_VERSION} --no-interaction --prefer-source

script:
  - phpunit --coverage-text

matrix:
  allow_failures:
    - env: SYMFONY_VERSION=dev-master
=======
  - curl -s http://getcomposer.org/installer | php
  - php composer.phar install --dev --prefer-source
  - ./src/BeSimple/SoapClient/Tests/bin/phpwebserver.sh
  - ./src/BeSimple/SoapClient/Tests/bin/axis.sh
>>>>>>> 9ddac35f
<|MERGE_RESOLUTION|>--- conflicted
+++ resolved
@@ -13,18 +13,13 @@
   - SYMFONY_VERSION=dev-master
 
 before_script:
-<<<<<<< HEAD
   - composer require symfony/http-foundation:${SYMFONY_VERSION} --no-interaction --prefer-source
+  - ./src/BeSimple/SoapClient/Tests/bin/phpwebserver.sh
+  - ./src/BeSimple/SoapClient/Tests/bin/axis.sh
 
 script:
   - phpunit --coverage-text
 
 matrix:
   allow_failures:
-    - env: SYMFONY_VERSION=dev-master
-=======
-  - curl -s http://getcomposer.org/installer | php
-  - php composer.phar install --dev --prefer-source
-  - ./src/BeSimple/SoapClient/Tests/bin/phpwebserver.sh
-  - ./src/BeSimple/SoapClient/Tests/bin/axis.sh
->>>>>>> 9ddac35f
+    - env: SYMFONY_VERSION=dev-master