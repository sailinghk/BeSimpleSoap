<?php
/*
 * This file is part of the BeSimpleSoapBundle.
 *
 * (c) Christian Kerl <christian-kerl@web.de>
 *
 * This source file is subject to the MIT license that is bundled
 * with this source code in the file LICENSE.
 */

namespace BeSimple\SoapBundle\DependencyInjection;

use Symfony\Component\Config\Definition\Processor;
use Symfony\Component\Config\FileLocator;
use Symfony\Component\DependencyInjection\ContainerBuilder;
use Symfony\Component\DependencyInjection\DefinitionDecorator;
use Symfony\Component\DependencyInjection\Reference;
use Symfony\Component\DependencyInjection\Loader\XmlFileLoader;
use Symfony\Component\HttpKernel\DependencyInjection\Extension;

/**
 * BeSimpleSoapExtension.
 *
 * @author Christian Kerl <christian-kerl@web.de>
 */
class BeSimpleSoapExtension extends Extension
{
    // maps config options to service suffix
    private $bindingConfigToServiceSuffixMap = array(
        'rpc-literal'      => 'rpcliteral',
        'document-wrapped' => 'documentwrapped',
    );

    public function load(array $configs, ContainerBuilder $container)
    {
        $loader = new XmlFileLoader($container, new FileLocator(__DIR__.'/../Resources/config'));

        $loader->load('loaders.xml');
        $loader->load('webservice.xml');

        $processor     = new Processor();
        $configuration = new Configuration();

        $config = $processor->process($configuration->getConfigTree(), $configs);

        foreach($config['services'] as $name => $serviceConfig) {
            $serviceConfig['name'] = $name;
            $this->createWebServiceContext($serviceConfig, $container);
        }
    }

    private function createWebServiceContext(array $config, ContainerBuilder $container)
    {
        $bindingSuffix = $this->bindingConfigToServiceSuffixMap[$config['binding']];
        unset($config['binding']);

        $contextId  = 'besimple.soap.context.'.$config['name'];
        $definition = new DefinitionDecorator('besimple.soap.context.'.$bindingSuffix);
        $context    = $container->setDefinition($contextId, $definition);

        $options = $container
            ->getDefinition('besimple.soap.context.'.$bindingSuffix)
<<<<<<< HEAD
            ->getArgument(7);

        $definition->replaceArgument(7, array_merge($options, $config));
=======
            ->getArgument(4);

        $definition->replaceArgument(4, array_merge($options, $config));
>>>>>>> 33165ce8
    }
}<|MERGE_RESOLUTION|>--- conflicted
+++ resolved
@@ -60,14 +60,8 @@
 
         $options = $container
             ->getDefinition('besimple.soap.context.'.$bindingSuffix)
-<<<<<<< HEAD
-            ->getArgument(7);
-
-        $definition->replaceArgument(7, array_merge($options, $config));
-=======
             ->getArgument(4);
 
         $definition->replaceArgument(4, array_merge($options, $config));
->>>>>>> 33165ce8
     }
 }