<?xml version="1.0" encoding="UTF-8"?>
<container xmlns="http://symfony.com/schema/dic/services"
    xmlns:xsi="http://www.w3.org/2001/XMLSchema-instance"
    xsi:schemaLocation="http://symfony.com/schema/dic/services http://symfony.com/schema/dic/services/services-1.0.xsd">

    <parameters>
        <parameter key="besimple.soap.context.class">BeSimple\SoapBundle\WebServiceContext</parameter>
        <parameter key="besimple.soap.cache_dir">%kernel.cache_dir%/webservice</parameter>
        <parameter key="besimple.soap.binder.request.header.rpcliteral.class">BeSimple\SoapBundle\ServiceBinding\RpcLiteralRequestHeaderMessageBinder</parameter>
        <parameter key="besimple.soap.binder.request.rpcliteral.class">BeSimple\SoapBundle\ServiceBinding\RpcLiteralRequestMessageBinder</parameter>
        <parameter key="besimple.soap.binder.response.rpcliteral.class">BeSimple\SoapBundle\ServiceBinding\RpcLiteralResponseMessageBinder</parameter>
        <parameter key="besimple.soap.binder.request.documentwrapped.class">BeSimple\SoapBundle\ServiceBinding\DocumentLiteralWrappedRequestMessageBinder</parameter>
        <parameter key="besimple.soap.binder.response.documentwrapped.class">BeSimple\SoapBundle\ServiceBinding\DocumentLiteralWrappedResponseMessageBinder</parameter>
        <parameter key="besimple.soap.definition.dumper.wsdl.rpcliteral.class">BeSimple\SoapBundle\ServiceDefinition\Dumper\WsdlDumper</parameter>
        <parameter key="besimple.soap.converter.repository.class">BeSimple\SoapBundle\Converter\ConverterRepository</parameter>
        <parameter key="besimple.soap.type.repository.class">BeSimple\SoapBundle\Converter\TypeRepository</parameter>
    </parameters>

    <services>
        <service id="besimple.soap.context.rpcliteral" class="%besimple.soap.context.class%" abstract="true">
            <argument type="service" id="besimple.soap.definition.loader" />
            <argument type="service" id="besimple.soap.definition.dumper.wsdl.rpcliteral" />
<<<<<<< HEAD
            <argument type="service" id="besimple.soap.binder.request.header.rpcliteral" />
            <argument type="service" id="besimple.soap.binder.request.rpcliteral" />
            <argument type="service" id="besimple.soap.binder.response.rpcliteral" />
=======
>>>>>>> 33165ce8
            <argument type="service" id="besimple.soap.type.repository" />
            <argument type="service" id="besimple.soap.converter.repository" />
            <argument type="collection">
                <argument key="cache_dir">%besimple.soap.cache_dir%</argument>
                <argument key="debug">%kernel.debug%</argument>
                <argument key="binder_request_class">%besimple.soap.binder.request.rpcliteral.class%</argument>
                <argument key="binder_response_class">%besimple.soap.binder.response.rpcliteral.class%</argument>
            </argument>
        </service>

        <service id="besimple.soap.context.documentwrapped" class="%besimple.soap.context.class%" abstract="true">
            <argument type="service" id="besimple.soap.definition.loader" />
            <argument type="service" id="besimple.soap.definition.dumper.wsdl.documentwrapped" />
<<<<<<< HEAD
            <argument type="service" id="besimple.soap.binder.request.header.documentwrapped" />
            <argument type="service" id="besimple.soap.binder.request.documentwrapped" />
            <argument type="service" id="besimple.soap.binder.response.documentwrapped" />
=======
>>>>>>> 33165ce8
            <argument type="service" id="besimple.soap.type.repository" />
            <argument type="service" id="besimple.soap.converter.repository" />
            <argument type="collection">
                <argument key="cache_dir">%besimple.soap.cache_dir%</argument>
                <argument key="debug">%kernel.debug%</argument>
                <argument key="binder_request_class">%besimple.soap.binder.request.documentwrapped.class%</argument>
                <argument key="binder_response_class">%besimple.soap.binder.response.documentwrapped.class%</argument>
            </argument>
        </service>

<<<<<<< HEAD
        <service id="besimple.soap.binder.request.header.rpcliteral" class="%besimple.soap.binder.request.header.rpcliteral.class%" />
        <service id="besimple.soap.binder.request.rpcliteral" class="%besimple.soap.binder.request.rpcliteral.class%" />

        <service id="besimple.soap.binder.response.rpcliteral" class="%besimple.soap.binder.response.rpcliteral.class%" />

        <service id="besimple.soap.binder.request.documentwrapped" class="%besimple.soap.binder.request.documentwrapped.class%" />

        <service id="besimple.soap.binder.response.documentwrapped" class="%besimple.soap.binder.response.documentwrapped.class%" />

=======
>>>>>>> 33165ce8
        <service id="besimple.soap.definition.dumper.wsdl.rpcliteral" class="%besimple.soap.definition.dumper.wsdl.rpcliteral.class%">
            <argument type="service" id="besimple.soap.definition.loader.annot_complextype" />
        </service>

        <service id="besimple.soap.converter.repository" class="%besimple.soap.converter.repository.class%" />

        <service id="besimple.soap.type.repository" class="%besimple.soap.type.repository.class%">
            <call method="addXmlNamespace">
                <argument>xsd</argument>
                <argument>http://www.w3.org/2001/XMLSchema</argument>
            </call>
            <call method="addDefaultTypeMapping">
                <argument>string</argument>
                <argument>xsd:string</argument>
            </call>
            <call method="addDefaultTypeMapping">
                <argument>int</argument>
                <argument>xsd:int</argument>
            </call>
            <call method="addDefaultTypeMapping">
                <argument>bool</argument>
                <argument>xsd:boolean</argument>
            </call>
            <call method="addDefaultTypeMapping">
                <argument>float</argument>
                <argument>xsd:float</argument>
            </call>
        </service>
    </services>

</container><|MERGE_RESOLUTION|>--- conflicted
+++ resolved
@@ -6,7 +6,7 @@
     <parameters>
         <parameter key="besimple.soap.context.class">BeSimple\SoapBundle\WebServiceContext</parameter>
         <parameter key="besimple.soap.cache_dir">%kernel.cache_dir%/webservice</parameter>
-        <parameter key="besimple.soap.binder.request.header.rpcliteral.class">BeSimple\SoapBundle\ServiceBinding\RpcLiteralRequestHeaderMessageBinder</parameter>
+        <parameter key="besimple.soap.binder.request_header.rpcliteral.class">BeSimple\SoapBundle\ServiceBinding\RpcLiteralRequestHeaderMessageBinder</parameter>
         <parameter key="besimple.soap.binder.request.rpcliteral.class">BeSimple\SoapBundle\ServiceBinding\RpcLiteralRequestMessageBinder</parameter>
         <parameter key="besimple.soap.binder.response.rpcliteral.class">BeSimple\SoapBundle\ServiceBinding\RpcLiteralResponseMessageBinder</parameter>
         <parameter key="besimple.soap.binder.request.documentwrapped.class">BeSimple\SoapBundle\ServiceBinding\DocumentLiteralWrappedRequestMessageBinder</parameter>
@@ -20,17 +20,12 @@
         <service id="besimple.soap.context.rpcliteral" class="%besimple.soap.context.class%" abstract="true">
             <argument type="service" id="besimple.soap.definition.loader" />
             <argument type="service" id="besimple.soap.definition.dumper.wsdl.rpcliteral" />
-<<<<<<< HEAD
-            <argument type="service" id="besimple.soap.binder.request.header.rpcliteral" />
-            <argument type="service" id="besimple.soap.binder.request.rpcliteral" />
-            <argument type="service" id="besimple.soap.binder.response.rpcliteral" />
-=======
->>>>>>> 33165ce8
             <argument type="service" id="besimple.soap.type.repository" />
             <argument type="service" id="besimple.soap.converter.repository" />
             <argument type="collection">
                 <argument key="cache_dir">%besimple.soap.cache_dir%</argument>
                 <argument key="debug">%kernel.debug%</argument>
+                <argument key="binder_request_header_class">%%besimple.soap.binder.request_header.rpcliteral.class%%</argument>
                 <argument key="binder_request_class">%besimple.soap.binder.request.rpcliteral.class%</argument>
                 <argument key="binder_response_class">%besimple.soap.binder.response.rpcliteral.class%</argument>
             </argument>
@@ -39,34 +34,17 @@
         <service id="besimple.soap.context.documentwrapped" class="%besimple.soap.context.class%" abstract="true">
             <argument type="service" id="besimple.soap.definition.loader" />
             <argument type="service" id="besimple.soap.definition.dumper.wsdl.documentwrapped" />
-<<<<<<< HEAD
-            <argument type="service" id="besimple.soap.binder.request.header.documentwrapped" />
-            <argument type="service" id="besimple.soap.binder.request.documentwrapped" />
-            <argument type="service" id="besimple.soap.binder.response.documentwrapped" />
-=======
->>>>>>> 33165ce8
             <argument type="service" id="besimple.soap.type.repository" />
             <argument type="service" id="besimple.soap.converter.repository" />
             <argument type="collection">
                 <argument key="cache_dir">%besimple.soap.cache_dir%</argument>
                 <argument key="debug">%kernel.debug%</argument>
+                <argument key="binder_request_header_class">%%besimple.soap.binder.request_header.documentwrapped.class%%</argument>
                 <argument key="binder_request_class">%besimple.soap.binder.request.documentwrapped.class%</argument>
                 <argument key="binder_response_class">%besimple.soap.binder.response.documentwrapped.class%</argument>
             </argument>
         </service>
 
-<<<<<<< HEAD
-        <service id="besimple.soap.binder.request.header.rpcliteral" class="%besimple.soap.binder.request.header.rpcliteral.class%" />
-        <service id="besimple.soap.binder.request.rpcliteral" class="%besimple.soap.binder.request.rpcliteral.class%" />
-
-        <service id="besimple.soap.binder.response.rpcliteral" class="%besimple.soap.binder.response.rpcliteral.class%" />
-
-        <service id="besimple.soap.binder.request.documentwrapped" class="%besimple.soap.binder.request.documentwrapped.class%" />
-
-        <service id="besimple.soap.binder.response.documentwrapped" class="%besimple.soap.binder.response.documentwrapped.class%" />
-
-=======
->>>>>>> 33165ce8
         <service id="besimple.soap.definition.dumper.wsdl.rpcliteral" class="%besimple.soap.definition.dumper.wsdl.rpcliteral.class%">
             <argument type="service" id="besimple.soap.definition.loader.annot_complextype" />
         </service>
